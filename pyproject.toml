--- conflicted
+++ resolved
@@ -14,16 +14,6 @@
 [tool.poetry.dependencies]
 python = "^3.9"
 astropy = "^5.1"
-<<<<<<< HEAD
-numpy = "^1.23.4"
-katpoint = "^0.10"
-
-# optional dependencies; used by "extras"
-#python-casacore = "^3.5.1"
-pyuvdata = "^2.2.12"
-[tool.poetry.extras]
-#python-casacore = ["python-casacore"]
-=======
 numpy = "^1.23, <1.24"
 pandas = "^1.5"
 katpoint = "^0.10"
@@ -36,7 +26,6 @@
 
 [tool.poetry.extras]
 python-casacore = ["python-casacore"]
->>>>>>> d0257e3a
 pyuvdata = ["pyuvdata"]
 
 [tool.poetry.dev-dependencies]
