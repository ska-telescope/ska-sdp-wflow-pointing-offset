--- conflicted
+++ resolved
@@ -151,7 +151,7 @@
     parameters and their uncertainties. These visibilities could
     be for each antenna or baseline.
 
-    :param avg_vis: Frequency-averaged visibilities in (Ncorr, npol).
+    :param avg_vis: Frequency-averaged visibilities in [Ncorr, npol].
     :param freqs: Array of frequencies.
     :param timestamps: Array of observation timestamps.
     :param corr_type: The correlation products type of interest.
@@ -160,13 +160,8 @@
     :param ants: List of antenna information built in katpoint. Different
         dish diameters is not currently supported.
     :param dish_coordinates: Projections of the spherical coordinates
-<<<<<<< HEAD
-    of the dish pointing direction to a plane with the target position
-    at the origin. Shape is [2, ntime, nants].
-=======
         of the dish pointing direction to a plane with the target position
         at the origin. Shape is [2, number of timestamps, number of antennas].
->>>>>>> 86f44400
     :param target: katpoint pointing calibrator information (optionally
         source name, RA, DEC)
     :param target_projection: The projection used in the observation.
