# SKA SDP Pointing Offset Calibration Pipeline

[![Documentation Status](https://readthedocs.org/projects/ska-telescope-sdp-pointing-offset-calibration-pipeline/badge/?version=latest)](https://developer.skao.int/projects/ska-sdp-wflow-pointing-offset/en/latest/)

This repository contains python routines for fitting primary beams 
to cross-correlation visibilities for estimating pointing offsets.

The CI/CD occurs on  [Gitlab](https://gitlab.com/ska-telescope/sdp/science-pipeline-workflows/ska-sdp-wflow-pointing-offset/-/pipelines).

## Standard CI machinery

This repository is set up to use the
[Makefiles](https://gitlab.com/ska-telescope/sdi/ska-cicd-makefile) and [CI
jobs](https://gitlab.com/ska-telescope/templates-repository) maintained by the
System Team. For any questions, please look at the documentation in those
repositories or ask for support on Slack in the #team-system-support channel.

To keep the Makefiles up to date in this repository, follow the instructions
at: https://gitlab.com/ska-telescope/sdi/ska-cicd-makefile#keeping-up-to-date

## Contributing to this repository

[Black](https://github.com/psf/black), [isort](https://pycqa.github.io/isort/),
and various linting tools are used to keep the Python code in good shape.
Please check that your code follows the formatting rules before committing it
to the repository. You can apply Black and isort to the code with:

```bash
make python-format
```

and you can run the linting checks locally using:

```bash
make python-lint
```

The linting job in the CI pipeline does the same checks, and it will fail if
the code does not pass all of them.

## Creating a new release

When you are ready to make a new release (maintainers only):

<<<<<<< HEAD
  - Check out the master branch
=======
  - Check out the main branch
>>>>>>> e813b331
  - Update the version number in `.release` with
    - `make bump-patch-release`,
    - `make bump-minor-release`, or
    - `make bump-major-release`
  - Set the Python package version number with `make python-set-release`
  - Manually update the documentation version in `docs/src/conf.py`
  - Manually replace `main` with the new version number in `CHANGELOG.md`
<<<<<<< HEAD
  - Create the git tag with `make git-create-tag`
    When it asks for the JIRA ticket, use the ORCA ticket that you are working on
=======
  - Create the git tag with make git-create-tag When it asks for the JIRA ticket, use the ORCA ticket that you are working on
>>>>>>> e813b331
  - Push the changes with `make git-push-tag`<|MERGE_RESOLUTION|>--- conflicted
+++ resolved
@@ -42,11 +42,7 @@
 
 When you are ready to make a new release (maintainers only):
 
-<<<<<<< HEAD
-  - Check out the master branch
-=======
   - Check out the main branch
->>>>>>> e813b331
   - Update the version number in `.release` with
     - `make bump-patch-release`,
     - `make bump-minor-release`, or
@@ -54,10 +50,6 @@
   - Set the Python package version number with `make python-set-release`
   - Manually update the documentation version in `docs/src/conf.py`
   - Manually replace `main` with the new version number in `CHANGELOG.md`
-<<<<<<< HEAD
   - Create the git tag with `make git-create-tag`
     When it asks for the JIRA ticket, use the ORCA ticket that you are working on
-=======
-  - Create the git tag with make git-create-tag When it asks for the JIRA ticket, use the ORCA ticket that you are working on
->>>>>>> e813b331
   - Push the changes with `make git-push-tag`