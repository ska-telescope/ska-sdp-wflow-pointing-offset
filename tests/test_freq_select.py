--- conflicted
+++ resolved
@@ -49,7 +49,9 @@
     Unit test for select_channels
     """
 
-<<<<<<< HEAD
+    result_freqs, result_channels = select_channels(
+        FREQS, numpy.array(range(NCHAN)), 1.8e8, 2.8e8
+    )
     result_vis, result_freq = select_channels(VIS, FREQS, 1.8e8, 2.8e8)
     assert result_vis.shape == (15, 2, 2)
     assert result_freq.all() == numpy.array([2.0e8, 2.5e8]).all()
@@ -66,12 +68,4 @@
     assert out.shape == (2,10,3)
     # The start and end should be the same
     numpy.testing.assert_array_almost_equal(out[:,0,:], offset[:,0,:])
-    numpy.testing.assert_array_almost_equal(out[:, -1, :], offset[:, -1, :])
-=======
-    result_freqs, result_channels = select_channels(
-        FREQS, numpy.array(range(NCHAN)), 1.8e8, 2.8e8
-    )
-
-    assert result_freqs.all() == numpy.array([2.0e8, 2.5e8]).all()
-    assert result_channels.all() == numpy.array([2, 3]).all()
->>>>>>> ebfac065
+    numpy.testing.assert_array_almost_equal(out[:, -1, :], offset[:, -1, :])