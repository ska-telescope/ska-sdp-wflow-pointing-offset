--- conflicted
+++ resolved
@@ -116,9 +116,6 @@
         read_out = numpy.loadtxt(outfile, delimiter=",", dtype=object)
 
         # Output data: Antenna name, Az offset, El offset, Cross-el offset
-<<<<<<< HEAD
-        assert read_out.shape == (3, 4)
-=======
         # The Az and El offsets are asserted in test_beam_fitting.py
         # After ORC-1716, only teh shape would be required all of these
         # assertions would be done in test_beam_fitting.py
@@ -166,7 +163,6 @@
                 assert (numpy.isnan(read_out[:, 1].astype(float))).all()
                 assert (numpy.isnan(read_out[:, 2].astype(float))).all()
                 assert (numpy.isnan(read_out[:, 3].astype(float))).all()
->>>>>>> d47dbd81
 
         # If we need to save file to tests directory
         if PERSIST:
